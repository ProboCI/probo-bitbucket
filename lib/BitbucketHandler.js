--- conflicted
+++ resolved
@@ -186,105 +186,6 @@
       return next();
     });
   }
-<<<<<<< HEAD
-};
-
-BitbucketHandler.prototype.validateOptions = function() {
-  var required = ['bbWebhookUrl', 'bbClientKey', 'bbClientSecret', 'bbAccessToken', 'bbRefreshToken'];
-  this._validate(this.options, required);
-};
-
-BitbucketHandler.prototype._validate = function(obj, required, msg) {
-  msg = msg || 'Missing required Bitbucket config: ';
-
-  for (var r in required) {
-    if (!obj[required[r]]) {
-      throw new Error(msg + required[r]);
-    }
-  }
-};
-
-
-BitbucketHandler.prototype.start = function(cb) {
-  var self = this;
-  this.server.listen(self.options.port, self.options.hostname || '0.0.0.0', function() {
-    self.log.info('Now listening on', self.server.url);
-    if (cb) cb();
-  });
-};
-
-BitbucketHandler.prototype.stop = function(cb) {
-  var self = this;
-  var url = this.server.url;
-  this.server.close(function() {
-    self.log.info('Stopped', url);
-    if (cb) cb();
-  });
-};
-
-BitbucketHandler.prototype.getBitbucketApi = function(project) {
-  var bitbucket = new Bitbucket({
-    log: this.log,
-    version: '2.0',
-    auth: {
-      token: project.service_auth.token,
-      refreshToken: project.service_auth.refreshToken,
-      consumerKey: this.options.bbClientKey,
-      consumerSecret: this.options.bbClientSecret,
-    },
-  });
-
-  return bitbucket;
-};
-
-BitbucketHandler.prototype.errorHandler = function(error) {
-  this.log.error({err: error}, 'An error occurred.');
-};
-
-
-BitbucketHandler.prototype.pushHandler = function(event, cb) {
-  this.log.info(`Bitbucket push request for ${event.payload.repository.full_name} received, ignoring.`);
-  if (cb) cb();
-};
-
-/**
- * Pull Request update handler
- *
- * @param {Object} event - The webhook event object.
- * @param {Function} cb - The callback function.
- */
-BitbucketHandler.prototype.pullRequestHandler = function(event, cb) {
-  // enqueue the event to be processed...
-  var self = this;
-
-  this.log.info('Bitbucket push request ' + event.payload.pullrequest.id +
-                ' for ' + event.payload.repository.full_name + ' received.');
-
-  this.log.debug({event: event}, 'Bitbucket push received');
-
-  var pr = event.payload.pullrequest;
-  var repoHtmlUrl = pr.source.repository.links.html.href;
-  var request = {
-    type: pr.type,
-    service: 'bitbucket',
-    branch: pr.source.branch.name,
-    branch_html_url: repoHtmlUrl + '/branch/' + pr.source.branch.name,
-    owner: event.payload.repository.owner.username,
-    repo: event.payload.repository.name,
-    repo_id: event.payload.repository.uuid,
-    slug: event.payload.repository.full_name,
-    sha: pr.source.commit.hash,
-    commit_url: repoHtmlUrl + '/commits/' + pr.source.commit.hash,
-    pull_request: pr.id,
-    pull_request_id: event.hookId,
-    pull_request_name: pr.title,
-    pull_request_description: pr.description,
-    pull_request_html_url: pr.links.html.href,
-    payload: event.payload,
-    host: event.host,
-  };
-=======
->>>>>>> 41a64468
 
   /**
    * The handler for merge request events from Bitbucket webhooks.
@@ -428,24 +329,6 @@
     });
   }
 
-<<<<<<< HEAD
-  if (!project.owner) {
-    var owner =  project.id.split("-");
-    project.owner = owner[0];
-  }
-  
-  bitbucket.repos.getContent({accountName: project.owner, repositorySlug: project.repo, ref: sha, path: '.probo.yaml'}, function(error, content) {
-    if (!error) {
-      // TODO: bad YAML error handling
-      var settings = yaml.safeLoad(content.toString('utf8'));
-      return done(null, settings);
-    }
-    bitbucket.repos.getContent({accountName: project.owner, repositorySlug: project.repo, ref: sha, path: '.probo.yml'}, function(error, content) {
-      if (error) {
-        self.log.error({err: error}, 'Failed to get probo config file contents');
-        return done(error);
-      }
-=======
   /**
    * Called on a get PR request. Returns a PR info.
    *
@@ -460,7 +343,6 @@
       id: req.params.pullRequestNumber,
       refreshToken: req.query.refreshToken,
     };
->>>>>>> 41a64468
 
     this.bitbucket.getPullRequest(query)
       .then(output => {
@@ -551,7 +433,7 @@
    * Validates handler configuration.
    */
   validateConfig() {
-    let required = ['bbWebhookUrl', 'bbClientKey', 'bbClientSecret'];
+    let required = ['bbWebhookUrl', 'bbClientKey', 'bbClientSecret', 'bbAccessToken', 'bbRefreshToken'];
     this._validate(this.config, required);
   }
 
