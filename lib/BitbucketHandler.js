'use strict';

var util = require('util');
var restify = require('restify');
var bunyan = require('bunyan');
var yaml = require('js-yaml');


var createWebhookHandler = require('./bitbucketWebhookHandler');

var Bitbucket = require('./bitbucket');


var API = require('./api');
var CMAPI = require('./cm_api');


var BitbucketHandler = function(options) {

  this.options = options;

  this.validateOptions();

  // Bind functions to ensure `this` works for use in callbacks.
  this.start = this.start.bind(this);
  this.fetchProboYamlConfigFromBitbucket = this.fetchProboYamlConfigFromBitbucket.bind(this);
  this.errorHandler = this.errorHandler.bind(this);
  this.pushHandler = this.pushHandler.bind(this);
  this.getBitbucketApi = this.getBitbucketApi.bind(this);
  this.authLookupController = this.authLookupController.bind(this);

  // Instantiate a logger instance.
  var log = bunyan.createLogger({name: 'bitbucket-handler',
                                  level: options.log_level || 'debug',
                                  src: true,
                                  serializers: {
                                    err: bunyan.stdSerializers.err,
                                    req: bunyan.stdSerializers.req,
                                  }});
  var handlerOptions = {
    path: options.bitbucketWebhookPath,
  };

  var handler = createWebhookHandler(handlerOptions);
  handler.on('error', this.errorHandler);
  // handler.on('pull_request', this.pullRequestHandler);
  handler.on('push', this.pushHandler);

  var self = this;

  var server = options.server;


  // verbatim
  if (!server) {
    server = restify.createServer({log: log, name: 'Probo Bitbucket'});

    // set up request logging
    server.use(restify.queryParser({mapParams: false}));

    server.use(function(req, res, next) {
      req.log.info({req: req}, 'REQUEST');
      next();
    });
    server.on('after', restify.auditLogger({
      log: log,
    }));

    server.on('uncaughtException', function(request, response, route, error) {
      self.server.log.error({err: error, route: route}, 'Uncaught Exception');
      response.send(error);
    });
  }


  // verbatim
  server.post(handlerOptions.path, restify.bodyParser(), function(req, res, next) {
    handler(req, res, function(error) {
      if (error) {
        res.send(400, 'Error processing hook');
        log.error({err: error}, 'Error processing hook');
      }

      next();
    });
  });


  var buildStatusController = function(req, res, next) {
    var payload = req.body;

    if (req.params.context) {
      // usually, context will already be part of update, but read it from URL
      // if it's there for compatability
      payload.update.context = req.params.context;
    }

    log.debug({payload: payload}, 'Update payload');

    self.buildStatusUpdateHandler(payload.update, payload.build, function(err, status) {
      if (err) {
        res.json(400, {error: err.message});
      }
      else {
        res.send(status);
      }
      return next();
    });
  };

  server.post('/builds/:bid/status/:context', restify.jsonBodyParser(), buildStatusController);
  server.post('/update', restify.jsonBodyParser(), buildStatusController);

  server.get('/auth_lookup', this.authLookupController);

  this.server = server;
  this.log = log;

  // writes to cm directly
  if (this.options.api.token) {
    this.api = new API({
      url: this.options.api.url,
      token: this.options.api.token,
      log: this.log,
    });
  }
  else {
    // use container manager directly
    log.info('api.token not found, using Container Manager API directly');
    this.api = new CMAPI({
      url: this.options.api.url,
      log: this.log,
      handler: this,
    });
  }
};

BitbucketHandler.prototype.validateOptions = function() {
  var required = ['bitbucketWebhookPath', 'bitbucketKey', 'bitbucketSecret'];
  this._validate(this.options, required);
};

BitbucketHandler.prototype._validate = function(obj, required, msg) {
  msg = msg || 'Missing required Bitbucket config: ';

  for (var r in required) {
    if (!obj[required[r]]) {
      throw new Error(msg + required[r]);
    }
  }
};


/**
 * Starts the server listening on the configured port.
 */
BitbucketHandler.prototype.start = function(cb) {
  var self = this;
  this.server.listen(self.options.port, self.options.hostname || '0.0.0.0', function() {
    self.log.info('Now listening on', self.server.url);
    cb && cb();
  });
};

BitbucketHandler.prototype.stop = function(cb) {
  var self = this;
  var url = this.server.url;
  this.server.close(function() {
    self.log.info('Stopped', url);
    cb && cb();
  });
};

/**
 * Build options for Bitbucket api HTTP requests.
 */
BitbucketHandler.prototype.getBitbucketApi = function(project) {
  var bitbucket = new Bitbucket({
    log: this.log,
    version: '2.0',
    auth: {
      token: project.service_auth.token,
      refreshToken: project.service_auth.refreshToken,
      consumerKey: this.options.bitbucketKey,
      consumerSecret: this.options.bitbucketSecret,
    },
  });

  return bitbucket;
};

/**
 * Error handler for Bitbucket webhooks.
 */
BitbucketHandler.prototype.errorHandler = function(error) {
  this.log.error({err: error}, 'An error occurred.');
};


/**
 * Handler for push events.
 */
BitbucketHandler.prototype.pushHandler = function(event, cb) {
  // enqueue the event to be processed...
  var self = this;
  
  // this.log.info('Bitbucket Pull request ' + event.payload.pull_request.id + ' received');
  this.log.info('Bitbucket push received');
  this.log.debug({event: event}, 'Bitbucket push received');
  var request = {
    type: event.payload.pullrequest.type,  // 'UPDATE'
    service: 'bitbucket',      // will always be bitbucket
    owner: event.payload.repository.owner.username,
    repo: event.payload.repository.name,
    repo_id: event.payload.repository.uuid,
    branch: event.payload.pullrequest.source.branch.name, // refId: refs/heads/feature
    sha: event.payload.pullrequest.source.commit.hash,
    payload: event.payload,
    host: undefined,
    pull_request: event.payload.pullrequest.id,
  };

  request.slug = util.format('%s/%s', request.owner, request.repo);

  /**
   * build comes back with an embedded .project
   * not necessary to do anything here, build status updates will come asyncronously
   */
  this.processRequest(request, function(error, build) {
    self.log.info({type: request.type, slug: request.slug, err: error}, 'request processed');
    cb && cb(error, build);
  });
};

/**
 * Called when an build status updates
 *
 * update = {
 *  state: "status of build",
 *  description: "",
 *  key: "the context", // <- 'context' for github
 *  url: ""             // <- 'target_url' for github
 * }
 *
 * build has an embedded .project too
 */
BitbucketHandler.prototype.buildStatusUpdateHandler = function(update, build, cb) {
  var self = this;
  self.log.info({update: update, build_id: build.id}, 'Got build status update');

  // maps github-like statuses to ones that bitbucket accepts
  var stateMap = {
    success: 'SUCCESSFUL',
    pending: 'INPROGRESS',
    error: 'FAILED',
    fail: 'FAILED',
  };

  var statusInfo = {
    state: stateMap[update.state],
    description: update.description,
    key: update.context,
    url: update.target_url,
    // 'name' will be used in place of key if provided.
    //    name: 'name ???',
  };

  // handle bad state
  if (!statusInfo.state) {
    statusInfo.state = 'PENDING';
    statusInfo.description = (statusInfo.description || '') + ' (original state:' + update.state + ')';
  }

  self.postStatusToBitbucket(build.project, build.ref, statusInfo, function(error) {
    if (error) {
      self.log.error({err: error, build_id: build.id}, 'An error occurred posting status to Bitbucket');
      return cb(error, statusInfo);
    }

    self.log.info(statusInfo, 'Posted status to Bitbucket for', build.project.slug, build.ref);
    cb(null, statusInfo);
  });
};

/**
 * request: {type, service, slug, event}
 */
BitbucketHandler.prototype.processRequest = function(request, cb) {
  var self = this;
  self.log.info({type: request.type, id: request.id}, 'Processing request');

  this.api.findProjectByRepo(request, function(error, project) {
    if (error || !project) {
      return self.log.warn(
        {err: error},
        'Project for bitbucket repo ' + request.slug + ' not found'
      );
    }

    self.log.info({project: project}, 'Found project for PR');

    self.fetchProboYamlConfigFromBitbucket(project, request.sha, function(error, config) {

      if (error) {
        return self.log.error({err: error}, 'Problem fetching Probo Yaml Config file');
      }
      else {
        self.log.info({config: config}, 'Probo Yaml Config file');
      }

      var build = {
        ref: request.sha,
        config: config,
        request: request,
      };

      self.api.submitBuild(build, project, function(err, build) {
        if (err) {
          // TODO: save the PR if submitting it fails (though logging it here might be ok)
          self.log.error({err: err, request: request, // build: build
                         }, 'Problem submitting build');
          return cb && cb(err);
        }

        self.log.info({build: build}, 'Submitted build');

        cb(null, build);
      });

    });
  });
};

/**
 * Posts status updates to Bitbucket.
 *
 */
BitbucketHandler.prototype.postStatusToBitbucket = function(project, sha, statusInfo, done) {
  var self = this;
  var bitbucket;

  try {
    bitbucket = self.getBitbucketApi(project);
  }
  catch (e) {
    return done(e);
  }

  bitbucket.statuses.create(statusInfo, {ref: sha, slug: project.provider_id}, function(error, body) {
    done(error, body);
  });
};

/**
 * Fetches configuration from a .probo.yml file in the bitbucket repo.
 */
BitbucketHandler.prototype.fetchProboYamlConfigFromBitbucket = function(project, sha, done) {
  var self = this;
  var bitbucket;

  try {
    bitbucket = this.getBitbucketApi(project);
  }
  catch (e) {
    return done(e);
  }

  bitbucket.repos.getContent({projectKey: project.owner, repositorySlug: project.repo, ref: sha, path: ''}, function(error, files) {
    if (error) return done(error);

    var i = null;
    var regex = /^(.?probo.ya?ml|.?proviso.ya?ml)$/;
    var match = false;
    var file;
    for (i in files) {
      file = files[i];
      if (regex.test(file.path.name)) {
        match = true;
        break;
      }
    }
    if (!match) {
      // Should this be an error or just an empty config?
      return done(new Error('No .probo.yml file was found.'));
    }

    bitbucket.repos.getContent({projectKey: project.owner, repositorySlug: project.repo, ref: sha, path: file.path.name}, function(error, content) {
      if (error) {
        self.log.error({error: error}, 'Failed to get probo config file contents');

        return done(error);
      }

      var settings = yaml.safeLoad(content.toString('utf8'));
      done(null, settings);
    });
  });
};

/**
 * Calculates OAuth1.0 authorization header value for a request
 * params:
 *  - type: 'bitbucket'
 *  - refreshToken: user's refresh token
 */
BitbucketHandler.prototype.authLookupController = function(req, res, next) {
  this.log.debug({query: req.query}, `auth lookup request`);

  try {
    // validate query params
    this._validate(req.query, ['refreshToken'], 'Missing required query param: ');

    // build a minimum project object
    var project = {
      service_auth: {
        refreshToken: req.query.refreshToken,
      },
    };

    var bitbucket = this.getBitbucketApi(project);
<<<<<<< HEAD
    bitbucket.refreshToken(function(err, auth) {
      if (err) {
        return next(err);
      }
      res.json(auth);
      next();
    });
  }
  catch (e) {
    this.log.error({err: e}, 'Problem getting auth header: ' + e.message);
=======
    bitbucket.getNewToken({}, function(opts, next) {
      var url = bitbucket.url + req.query.path;
      opts.uri = url;
      res.send({opts, url});
      next();
    });
  } catch (e){
    this.log.error({err: e}, "Problem getting auth header: " + e.message);
>>>>>>> 1e340e60

    res.send(400, {error: e.message});
    next();
  }
};

module.exports = BitbucketHandler;<|MERGE_RESOLUTION|>--- conflicted
+++ resolved
@@ -418,7 +418,6 @@
     };
 
     var bitbucket = this.getBitbucketApi(project);
-<<<<<<< HEAD
     bitbucket.refreshToken(function(err, auth) {
       if (err) {
         return next(err);
@@ -429,17 +428,6 @@
   }
   catch (e) {
     this.log.error({err: e}, 'Problem getting auth header: ' + e.message);
-=======
-    bitbucket.getNewToken({}, function(opts, next) {
-      var url = bitbucket.url + req.query.path;
-      opts.uri = url;
-      res.send({opts, url});
-      next();
-    });
-  } catch (e){
-    this.log.error({err: e}, "Problem getting auth header: " + e.message);
->>>>>>> 1e340e60
-
     res.send(400, {error: e.message});
     next();
   }
