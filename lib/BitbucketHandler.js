'use strict';

const async = require('async');
const bunyan = require('bunyan');
const restify = require('restify');

const API = require('./api');
const Bitbucket = require('./Bitbucket');
const WebhookHandler = require('./BitbucketWebhook');

/**
 * Create a queue that only processes one task at a time.
 * A task is simply a function that takes a callback when it's done
 */
let statusUpdateQueue = async.queue(function worker(fn, cb) {
  fn(cb);
}, 1);

class BitbucketHandler {

  constructor(config) {

    this.config = config;
    this.validateConfig();

    // Instantiate a logger instance.
    this.logger = bunyan.createLogger({
      name: 'bitbucket-handler',
      level: this.config.log_level || 'debug',
      src: true,
      serializers: {
        err: bunyan.stdSerializers.err,
        req: bunyan.stdSerializers.req,
      },
    });

    this.bitbucket = new Bitbucket(this.config, this.logger);

    this.webhookOptions = {
      path: this.config.bbWebhookUrl,
    };

    // Sets up the path and webhooks for the Bitbucket.
    this.handler = this._createWebhookHandler();

    this.server = restify.createServer({log: this.logger, name: 'Probo Bitbucket'});

    // Set ups the server and routes for the Probo Bitbucket Handler.
    this._setupServer();
    this._setupRoutes();

    this.api = API.getAPI({
      url: this.config.api.url,
      token: this.config.api.token,
      log: this.logger,
      // {url, [host|hostname], [protocol], [port]}
      handler: this.config,
    });

    if (!(this.api instanceof API)) {
      this.logger.info('api.token not found, using Container Manager API directly');
    }
  }

  /**
   * Starts the server.
   *
   * @param {function} cb - The callback function
   */
  start(cb) {
    this.server.listen({port: this.config.port, host: this.config.hostname || '0.0.0.0'}, () => {
      this.logger.info('Now listening on', this.server.url);

      if (cb) cb();
    });
  }

  /**
   * Closes the server.
   *
   * @param {function} cb - The callback function
   */
  close(cb) {
    const url = this.server.url;
    this.server.close(() => {
      this.logger.info('Stopped', url);

      if (cb) cb();
    });
  }

  /**
   * Creates a GitLab Webhook Handler.
   *
   * @return {object} - An initialized webhook handler server.
   */
  _createWebhookHandler() {
    let handler = new WebhookHandler(this.webhookOptions);

    handler.on('error', error => {
      this.logger.error({err: error}, 'An error occurred.');
    });

    handler.on('pullrequest:created', this.pullRequestHandler.bind(this));
    handler.on('pullrequest:updated', this.pullRequestHandler.bind(this));
    handler.on('repo:push', this.pushHandler.bind(this));

    return handler;
  }

  /**
   * Sets up the server for the Probo Bitbucket Handler.
   */
  _setupServer() {
    // set up request logging
    this.server.use(restify.plugins.queryParser({mapParams: false}));

    this.server.use((req, res, next) => {
      this.logger.info({req: req}, 'REQUEST');
      next();
    });

    this.server.on('after', restify.plugins.auditLogger({
      log: this.logger,
      event: 'after'
    }));

    this.server.on('uncaughtException', (_, response, route, error) => {
      this.logger.error({err: error, route: route}, 'Uncaught Exception');
      response.send(error);
    });
  }

  /**
   * Sets up the routes for the Probo GitLab Handler.
   *
   * These routes corresponds to the webhook handler and the status update
   * paths.
   */
  _setupRoutes() {

    this.server.post(this.webhookOptions.path, restify.plugins.bodyParser(), (req, res, next) => {
      this.handler.handle(req, res, error => {
        if (error) {
          res.send(400, 'Error processing hook');
          this.logger.error({err: error}, 'Error processing hook');
        }

        next();
      });
    });

    this.server.post('/builds/:bid/status/:context', restify.plugins.jsonBodyParser(), this.buildStatusController.bind(this));
    this.server.post('/update', restify.plugins.jsonBodyParser(), this.buildStatusController.bind(this));
    this.server.post('/builds/hash', restify.plugins.jsonBodyParser(), this.hashBuildController.bind(this));

    this.server.get('/pull-request/:owner/:repo/:pullRequestNumber', this.getPullRequest.bind(this));
    this.server.get('/auth_lookup', this.authLookupController.bind(this));
  }

  /**
   * Called when user wants to create a build based on a commit hash.
   *
   * This controller gets info about the commit and submits a build request.
   *
   * @param {import('restify').Request} req - The request to the server.
   * @param {import('restify').Response} res - The server response
   * @param {import('restify').Next} next - Next handler in the chain.
   */
  hashBuildController(req, res, next) {

    this.logger.info({
      owner: req.body.project.owner,
      repo: req.body.project.repo,
      sha: req.body.sha,
    }, 'Processing build for commit hash');

    const project = req.body.project;
    const sha = req.body.sha;

    // The commit info is used to fill some info about the build when sending
    // a build request to coordinator.
    this.bitbucket.getCommit(project, sha, (err, commit) => {
      if (err) {
        this.logger.error({err: err}, 'Problem getting commit info.');
        res.send(500, {error: err});

        return next();
      }

      this.handleHashBuild(commit, project, sha, (err, build) => {
        if (err) {
          this.logger.error({err: err}, 'Problem processing build for commit hash.');
          res.send(500, {error: err});

          return next();
        }

        res.json(build);
        return next();
      });
    });

  }

  /**
   * Fetches the yaml configuration and submits build request.
   *
   * @param {Object.<string, string>} commit - The info on the commit.
   * @param {Object.<string, any>} project - The project object.
   * @param {string} sha - The hash of the commit to retrieve.
   * @param {(error: Error, [build]: Object.<string, any>)} cb - The callback
   *   function.
   */
  handleHashBuild(commit, project, sha, cb) {
    this.bitbucket.fetchProboYamlConfig(project, sha, (error, config) => {
      if (error) {
        this.logger.error({err: error}, 'Problem fetching Probo Yaml Config file');

        return cb(error);
      }

      const request = {
        sha: commit.hash,
        commit_url: commit.html_url,
        name: commit.message,
        type: 'hash',
      };

      this.submitBuild(request, project, config, cb);
    });
  }

  /**
   * Called on a build status update event.
   *
   * @param {object} req - The request to the server.
   * @param {object} res - The server response
   * @param {object} next - The chain of handlers for the request.
   */
  buildStatusController(req, res, next) {
    const payload = req.body;
    req.log.info({payload: payload}, 'REQUEST');

    if (req.params.context) {
      // usually, context will already be part of update, but read it from URL
      // if it's there for compatability
      payload.update.context = req.params.context;
    }

    this.logger.debug({payload: payload}, 'Update payload');

    this.buildStatusUpdateHandler(payload.update, payload.build, (err, status) => {
      if (err) {
        res.send(500, {error: err});
      }
      else {
        res.send(status);
      }

      return next();
    });
  }

  /**
   * The handler for merge request events from Bitbucket webhooks.
   *
   * @param {object} event - The webhook event object.
   * @param {function} cb - The callback function.
   */
  pullRequestHandler(event, cb) {
    this.logger.info('Bitbucket Pull request ' + event.payload.pullrequest.id +
                  ' for ' + event.payload.repository.full_name + ' received.');

    this.logger.debug({event: event}, 'Bitbucket push received');

    let pr = event.payload.pullrequest;
    let repoHtmlUrl = pr.source.repository.links.html.href;
    let request = {
      type: 'pull_request',
      name: pr.title,
      service: 'bitbucket',
      branch: {
        name: pr.source.branch.name,
        html_url: `${repoHtmlUrl}/branch/${pr.source.branch.name}`,
      },
      pull_request: {
        number: pr.id,
        id: event.hookId,
        name: pr.title,
        description: pr.description,
        html_url: pr.links.html.href,
      },
      slug: event.payload.repository.full_name,
      owner: event.payload.repository.owner.username || event.payload.repository.full_name.split('/')[0],
      repo: event.payload.repository.name,
      repo_id: event.payload.repository.uuid,
      sha: pr.source.commit.hash,
      commit_url: `${repoHtmlUrl}/commits/${pr.source.commit.hash}`,
      payload: event.payload,
      host: event.host,
    };

    // Build comes back with an embedded .project key.
    // It's not necessary to do anything here, build status updates will come asyncronously.
    this.processWebhookEvent(request, (error, build) => {
      this.logger.info({type: request.type, slug: request.slug, err: error}, 'request processed');
      if (cb) cb(error, build);
    });
  }

  /**
   * The handler for push events from GitHub webhooks.
   *
   * @param {Object.<string, any>} event - The push event.
   * @param {(err: Error, [build]) => void} cb cb - The callback to be called
   *   after the update is performed.
   */
  pushHandler(event, cb) {
    this.logger.info('Bitbucket push event received');

    const payload = event.payload;
    const push = payload.push.changes[0];
    const type = push.new.type;

    // Don't build tags.
    if (type === 'tag') return;

    const request = {
      type: 'branch',
      name: `Branch ${push.new.name}`,
      service: 'bitbucket',
      branch: {
        name: push.new.name,
        html_url: push.new.links.html.href,
      },
      slug: payload.repository.full_name,
      owner: payload.repository.owner.username || payload.repository.full_name.split('/')[0],
      repo: payload.repository.name,
      repo_id: payload.repository.uuid,
      sha: push.new.target.hash,
      commit_url: push.new.target.links.html.href,
    };

    this.processWebhookEvent(request, (error, build) => {
      this.logger.info({type: request.type, slug: request.slug, err: error}, 'Push event processed');

      return cb && cb(error, build);
    });
  }

  /**
   * Called when an build status updates
   *
   * @param {Object} update - The update object.
   * @param {String} update.state - "status of build",
   * @param {String} update.description - The textual context to provide in the BitBucket UI. ,
   * @param {String} update.key - The name of the task, called `context` in github.
   * @param {String} update.url - The url to link to - `target_url` for github.
   * @param {Object} build - The build object for which the status is being updated.
   * @param {Object} build.project - The build object has the project embedded inside it.
   * @param {Function} cb - The callback to call once the status has been updated.
   */
  buildStatusUpdateHandler(update, build, cb) {
    this.logger.info({update: update, build_id: build.id}, 'Got build status update');

    // maps github-like statuses to ones that bitbucket accepts
    // https://developer.atlassian.com/bitbucket/api/2/reference/resource/repositories/%7Busername%7D/%7Brepo_slug%7D/commit/%7Bnode%7D/statuses/build
    let stateMap = {
      success: 'SUCCESSFUL',
      pending: 'INPROGRESS',
      error: 'FAILED',
      fail: 'FAILED',
      running: 'INPROGRESS',
    };
    let statusInfo = {
      state: stateMap[update.state],
      description: update.description,
      // Bitbucket requires this limimted to 40 chars (otherwise the API sends back an error)
      key: update.context.substring(0, 40),
      url: update.target_url,
      // 'name' will be used in place of key in the UI if provided, but the key still servers as the
      // unique update identifier.
      name: update.context,
    };

    // handle bad state
    if (!statusInfo.state) {
      statusInfo.state = 'STOPPED';
      statusInfo.description = (statusInfo.description || '') + ' (original state:' + update.state + ')';
    }

    const task = this.bitbucket.postStatus.bind(this.bitbucket, build.project, build.commit.ref, statusInfo);
    statusUpdateQueue.push(task, error => {
      if (error) {
        this.logger.error({err: error, build_id: build.id}, 'An error occurred posting status to Bitbucket');
        return cb(error, statusInfo);
      }

      this.logger.info(statusInfo, 'Posted status to Bitbucket for', build.project.slug, build.commit.ref);
      cb(null, statusInfo);
    });
  }

  /**
   * Processes a webhook event and submits a Probo build.
   *
   * @param {Object.<string, any>} request - The incoming hook request data.
   * @param {string} request.type - The type of request to process (eg
   *   pull_request).
   * @param {string} request.slug - The identifier for the repo.
   * @param {(err: Error, [build]) => void} cb - The callback to call when
   *   finished.
   */
  processWebhookEvent(request, cb) {
    this.logger.info({type: request.type, id: request.id}, 'Processing request');

    this.api.findProjectByRepo(request, (error, project) => {
      if (error || !project) {
        this.logger.info({error}, `Project for Bitbucket repo ${request.slug} not found`);

<<<<<<< HEAD
        return cb(error || new Error('Project not found'));
      }
=======
      /** For some reason in the open source model, project.owner isn't set and we need to get it */
      /** from the project.id attribute. We will set this conditionally only if there is no project */
      /** owner. */
      if (!project.owner) {
        if (project.id) {
          var owner =  project.id.split("-");
          project.owner = owner[0];
        }
      }

      this.bitbucket.fetchProboYamlConfig(project, request.sha, (error, config) => {
        var build;
>>>>>>> a8cd0879

      // If push event is for a branch and the branch is not enabled, do not
      // build.
      if (request.type === 'branch') {
        if (!project.branches || !project.branches[request.branch.name]) {
          return cb(null, null);
        }
      }

      this.processBuild(project, request, cb);
    });
  }

  /**
   * Process a build request for a project.
   *
   * @param {Object.<string, any>} project - The project object.
   * @param {Object.<string, any>} request - The incoming hook request data.
   * @param {(err: Error, [build]) => void} cb - The callback to call when
   *   finished.
   */
  processBuild(project, request, cb) {
    this.bitbucket.fetchProboYamlConfig(project, request.sha, (error, config) => {
      var build;

      if (error) {
        this.logger.error({err: error}, 'Problem fetching Probo Yaml Config file');

        // If we can't find a yaml file we should error.
        build = {
          commit: {ref: request.sha},
          project: project,
        };
        var update = {
          state: 'failure',
          description: error.message,
          context: 'ProboCI/env',
        };

        return this.buildStatusUpdateHandler(update, build, cb);
      }

      this.logger.info({config: config}, 'Probo Yaml Config file');

      this.submitBuild(request, project, config, cb);
    });
  }

  /**
   * Called on a get PR request. Returns a PR info.
   *
   * @param {import('restify').Request} req - The request to the server.
   * @param {import('restify').Response} res - The server response.
   * @param {import('restify').Next} next - Next handler in the chain.
   */
  getPullRequest(req, res, next) {
    var query = {
      owner: req.params.owner,
      repo: req.params.repo,
      id: req.params.pullRequestNumber,
      refreshToken: req.query.refreshToken,
    };

    this.bitbucket.getPullRequest(query)
      .then(output => {
        res.json(200, output);

        next();
      })
      .catch(err => {
        this.logger.error({err}, 'Error getting pull request');

        next();
      });
  };

  /**
   * Submits a Probo build request.
   *
   * @param {object} request - Information on the repo/branch/commit to build.
   * @param {object} project - The project to build.
   * @param {string} config - The probo YAML config file.
   * @param {function} cb - The callback to call when finished.
   */
  submitBuild(request, project, config, cb) {
    let build = {
      commit: {
        ref: request.sha,
        htmlUrl: request.commit_url,
      },
      name: request.name,
      type: request.type,
      config: config,
    };

    // If build is for a pull request or push, branch information is passed.
    if (request.branch) {
      build.branch = {
        name: request.branch.name,
        htmlUrl: request.branch.html_url,
      };
    }

    // If build is for a pull request, extra information is passed.
    if (request.pull_request) {
      build.pullRequest = {
        number: request.pull_request.number + '',
        name: request.pull_request.name,
        description: request.pull_request.description,
        htmlUrl: request.pull_request.html_url,
      };
    }

    this.api.submitBuild(build, project, (err, submittedBuild) => {
      if (err) {
        // TODO: save the PR if submitting it fails (though logging it here might be ok)
        this.logger.error({err: err, request: request, build: build, message: submittedBuild}, 'Problem submitting build');
        return cb && cb(err);
      }

      this.logger.info({build: submittedBuild}, 'Submitted build');

      cb(null, submittedBuild);
    });
  }

  /**
   * Calculates OAuth2 authorization header value for a Bitbucket API request.
   *
   * @param {object} req - The request. The refresh token is stored in req.query.refreshToken.
   * @param {string} req.query.refreshToken - The refresh token to generate a new token
   * @param {object} res - The response.
   * @param {function} next - The next middleware to run.
   */
  authLookupController(req, res, next) {
    this.logger.debug({query: req.query}, 'auth lookup request');

    try {
      // Validate query params
      this._validate(req.query, ['refreshToken'], 'Missing required query param: ');

      this.bitbucket.authLookup(req.query.refreshToken, (err, auth) => {
        if (err) {
          return next(err);
        }

        res.json(auth);
        next();
      });
    }
    catch (e) {
      this.logger.error({err: e}, 'Problem getting auth header: ' + e.message);
      res.send(400, {error: e.message});
      next();
    }
  }

  /**
   * Validates handler configuration.
   */
  validateConfig() {
    let required = ['bbWebhookUrl', 'bbClientKey', 'bbClientSecret', 'bbAccessToken', 'bbRefreshToken'];
    this._validate(this.config, required);
  }

  /**
   * Checks that required keys exist in an object.
   *
   * @param {object} obj - The object to validate.
   * @param {array} required - The required keys in the object.
   * @param {string} msg - The message to show in case required key is missing.
   */
  _validate(obj, required, msg) {
    msg = msg || 'Missing required Bitbucket config: ';

    for (let r in required) {
      if (!obj[required[r]]) {
        throw new Error(msg + required[r]);
      }
    }
  }

}

module.exports = BitbucketHandler;<|MERGE_RESOLUTION|>--- conflicted
+++ resolved
@@ -418,11 +418,9 @@
     this.api.findProjectByRepo(request, (error, project) => {
       if (error || !project) {
         this.logger.info({error}, `Project for Bitbucket repo ${request.slug} not found`);
-
-<<<<<<< HEAD
         return cb(error || new Error('Project not found'));
       }
-=======
+
       /** For some reason in the open source model, project.owner isn't set and we need to get it */
       /** from the project.id attribute. We will set this conditionally only if there is no project */
       /** owner. */
@@ -432,10 +430,6 @@
           project.owner = owner[0];
         }
       }
-
-      this.bitbucket.fetchProboYamlConfig(project, request.sha, (error, config) => {
-        var build;
->>>>>>> a8cd0879
 
       // If push event is for a branch and the branch is not enabled, do not
       // build.
