'use strict';

var restify = require('restify');
var bunyan = require('bunyan');
var yaml = require('js-yaml');
var async = require('async');

var createWebhookHandler = require('./bitbucketWebhookHandler');

var Bitbucket = require('./bitbucket');


var API = require('./api');

/**
 * Create a queue that only processes one task at a time.
 * A task is simply a function that takes a callback when it's done
 */
var statusUpdateQueue = async.queue(function worker(fn, cb) {
  fn(cb);
}, 1);


var BitbucketHandler = function(options) {
  this.options = options;

  this.validateOptions();
  // Bind functions to ensure `this` works for use in callbacks.
  this.start = this.start.bind(this);
  this.fetchProboYamlConfigFromBitbucket = this.fetchProboYamlConfigFromBitbucket.bind(this);
  this.errorHandler = this.errorHandler.bind(this);
  this.pullRequestHandler = this.pullRequestHandler.bind(this);
  this.pushHandler = this.pushHandler.bind(this);
  this.getBitbucketApi = this.getBitbucketApi.bind(this);
  this.authLookupController = this.authLookupController.bind(this);

  // Instantiate a logger instance.
  var log = bunyan.createLogger({name: 'bitbucket-handler',
                                  level: options.log_level || 'debug',
                                  src: true,
                                  serializers: {
                                    err: bunyan.stdSerializers.err,
                                    req: bunyan.stdSerializers.req,
                                  }});

  log.info({config: options}, 'BitbucketHandler loaded with config');

  var handlerOptions = {
    path: options.bbWebhookUrl,
  };

  var handler = createWebhookHandler(handlerOptions);
  handler.on('error', this.errorHandler);
  handler.on('pullrequest:created', this.pullRequestHandler);
  handler.on('pullrequest:updated', this.pullRequestHandler);
  handler.on('repo:push', this.pushHandler);

  var self = this;

  var server = options.server;


  // verbatim
  if (!server) {
    server = restify.createServer({log: log, name: 'Probo Bitbucket'});

    // set up request logging
    server.use(restify.queryParser({mapParams: false}));

    server.use(function(req, res, next) {
      req.log.info({req: req}, 'REQUEST');
      next();
    });
    server.on('after', restify.auditLogger({
      log: log,
    }));

    server.on('uncaughtException', function(request, response, route, error) {
      self.server.log.error({err: error, route: route}, 'Uncaught Exception');
      response.send(error);
    });
  }


  // verbatim
  server.post(handlerOptions.path, restify.bodyParser(), function(req, res, next) {
    handler(req, res, function(error) {
      if (error) {
        res.send(400, 'Error processing hook');
        log.error({err: error}, 'Error processing hook');
      }

      next();
    });
  });


  var buildStatusController = function(req, res, next) {
    var payload = req.body;

    if (req.params.context) {
      // usually, context will already be part of update, but read it from URL
      // if it's there for compatability
      payload.update.context = req.params.context;
    }

    log.debug({payload: payload}, 'Update payload');

    self.buildStatusUpdateHandler(payload.update, payload.build, function(err, status) {
      if (err) {
        res.json(400, {error: err.message});
      }
      else {
        res.send(status);
      }
      return next();
    });
  };

  server.post('/builds/:bid/status/:context', restify.jsonBodyParser(), buildStatusController);
  server.post('/update', restify.jsonBodyParser(), buildStatusController);

  server.get('/auth_lookup', this.authLookupController);

  this.server = server;
  this.log = log;

  this.api = API.getAPI({
    url: this.options.api.url,
    token: this.options.api.token,
    log: this.log,
    // {url, [host|hostname], [protocol], [port]}
    handler: this.options,
  });

  if (!(this.api instanceof API)) {
    log.info('api.token not found, using Container Manager API directly');
  }
};

BitbucketHandler.prototype.validateOptions = function() {
  var required = ['bbWebhookUrl', 'bbClientKey', 'bbClientSecret'];
  this._validate(this.options, required);
};

BitbucketHandler.prototype._validate = function(obj, required, msg) {
  msg = msg || 'Missing required Bitbucket config: ';

  for (var r in required) {
    if (!obj[required[r]]) {
      throw new Error(msg + required[r]);
    }
  }
};


/**
 * Starts the server listening on the configured port.
 * @param {function} cb - A callback to run once the handler has begun.
 */
BitbucketHandler.prototype.start = function(cb) {
  var self = this;
  this.server.listen(self.options.port, self.options.hostname || '0.0.0.0', function() {
    self.log.info('Now listening on', self.server.url);
    if (cb) cb();
  });
};

BitbucketHandler.prototype.stop = function(cb) {
  var self = this;
  var url = this.server.url;
  this.server.close(function() {
    self.log.info('Stopped', url);
    if (cb) cb();
  });
};

/**
 * Build options for Bitbucket api HTTP requests.
 * @param {Object} project - The project object to build an api from.
 * @return {Object} A new Bitbucket API object.
 */
BitbucketHandler.prototype.getBitbucketApi = function(project) {
  var bitbucket = new Bitbucket({
    log: this.log,
    version: '2.0',
    auth: {
      token: project.service_auth.token,
      refreshToken: project.service_auth.refreshToken,
      consumerKey: this.options.bbClientKey,
      consumerSecret: this.options.bbClientSecret,
    },
  });

  return bitbucket;
};

/**
 * Error handler for Bitbucket webhooks.
 * @param {Object} error - The object error to handle.
 */
BitbucketHandler.prototype.errorHandler = function(error) {
  this.log.error({err: error}, 'An error occurred.');
};


BitbucketHandler.prototype.pushHandler = function(event, cb) {
  this.log.info(`Bitbucket push request for ${event.payload.repository.full_name} received, ignoring.`);
  if (cb) cb();
};

/**
 * Pull Request update handler
 * @param {Object} event - The object to parse.
 * @param {function} cb - The callback for after the build is completed.
 */
BitbucketHandler.prototype.pullRequestHandler = function(event, cb) {
  // enqueue the event to be processed...
  var self = this;

  this.log.info('Bitbucket push request ' + event.payload.pullrequest.id +
                ' for ' + event.payload.repository.full_name + ' received.');

  this.log.debug({event: event}, 'Bitbucket push received');

  var pr = event.payload.pullrequest;
  var repoHtmlUrl = pr.source.repository.links.html.href;
  var request = {
    type: pr.type,
    service: 'bitbucket',
    branch: pr.source.branch.name,
    branch_html_url: repoHtmlUrl + '/branch/' + pr.source.branch.name,
    owner: event.payload.repository.owner.username,
    repo: event.payload.repository.name,
    repo_id: event.payload.repository.uuid,
    slug: event.payload.repository.full_name,
    sha: pr.source.commit.hash,
    commit_url: repoHtmlUrl + '/commits/' + pr.source.commit.hash,
    pull_request: pr.id,
    pull_request_id: event.hookId,
    pull_request_name: pr.title,
    pull_request_description: pr.description,
    pull_request_html_url: pr.links.html.href,
    payload: event.payload,
    host: event.host,
  };

  /**
   * build comes back with an embedded .project
   * not necessary to do anything here, build status updates will come asyncronously
   */
  this.processRequest(request, function(error, build) {
    self.log.info({type: request.type, slug: request.slug, err: error}, 'request processed');
    if (cb) cb(error, build);
  });
};

/**
 * Called when an build status updates
 *
 * @param {Object} update - An object with settings for the update:
 * @param {string} update.state - The status of the build.
 * @param {string} update.description - The text of the status update.
 * @param {string} update.key - Context string returned from bitbucket.
 * @param {string} update.target_url - The target url.
 * @param {Object} build - The build object, including:
 * @param {Object} build.id - Build id.
 * @param {Object} build.project - See postStatusToBitbucket prototype.
 * @param {Object} build.project.slug - See postStatusToBitbucket prototype.
 * @param {Object} build.commit.ref - An object that contains at least .ref, which is the sha for the build.
 * @param {function} cb - The callback to run after the build status is posted.
 */
BitbucketHandler.prototype.buildStatusUpdateHandler = function(update, build, cb) {
  var self = this;
  self.log.info({update: update, build_id: build.id}, 'Got build status update');

  // maps github-like statuses to ones that bitbucket accepts
  var stateMap = {
    success: 'SUCCESSFUL',
    pending: 'INPROGRESS',
    error: 'FAILED',
    fail: 'FAILED',
  };
  var statusInfo = {
    state: stateMap[update.state],
    description: update.description,
<<<<<<< HEAD
    // Bitbucket requires this limimted to 40 chars
    key: updateName.substring(0, 40),
=======
    // Bitbucket requires this limimted to 40 chars (otherwise the API sends back an error)
    key: update.context.substring(0, 40),
>>>>>>> 51c45b8a
    url: update.target_url,
    // 'name' will be used in place of key in the UI if provided, but the key still servers as the
    // unique update identifier.
    name: update.context,
  };

  // handle bad state
  if (!statusInfo.state) {
    statusInfo.state = 'PENDING';
    statusInfo.description = (statusInfo.description || '') + ' (original state:' + update.state + ')';
  }

  var task = this.postStatusToBitbucket.bind(this, build.project, build.commit.ref, statusInfo);
  statusUpdateQueue.push(task, function(error) {
    if (error) {
      self.log.error({err: error, build_id: build.id}, 'An error occurred posting status to Bitbucket');
      return cb(error, statusInfo);
    }

    self.log.info(statusInfo, 'Posted status to Bitbucket for', build.project.slug, build.commit.ref);
    cb(null, statusInfo);
  });
};

/**
 * Processes a request for a new build.
 * @param {Object} request - An object with the following props:
 * @param {string} request.type - The type of request, such as 'pullrequest:created'.
 * @param {string} request.service - The provider; should be 'bitbucket'.
 * @param {string} request.slug - The slug of the repo such as 'dzinkevich/cool-project'
 * @param {Object} request.event - The payload of the event. It is parsed here.
 * @param {function} cb - The callback to run after a build is submitted.
 */
BitbucketHandler.prototype.processRequest = function(request, cb) {
  var self = this;
  self.log.info({type: request.type, id: request.id}, 'Processing request');

  this.api.findProjectByRepo(request, function(error, project) {
    if (error || !project) {
      return self.log.warn(
        {err: error},
        'Project for bitbucket repo ' + request.slug + ' not found'
      );
    }

    self.log.info({project: project}, 'Found project for PR');

    self.fetchProboYamlConfigFromBitbucket(project, request.sha, function(error, config) {
      var build;

      if (error) {
        self.log.error({err: error}, 'Problem fetching Probo Yaml Config file');

        // If we can't find a yaml file we should error.
        build = {
          commit: {ref: request.sha},
          project: project,
        };
        var update = {
          state: 'failure',
          description: error.message,
          context: 'ProboCI/env',
        };
        return self.buildStatusUpdateHandler(update, build, cb);
      }

      self.log.info({config: config}, 'Probo Yaml Config file');

      build = {
        commit: {
          ref: request.sha,
          htmlUrl: request.commit_url,
        },
        pullRequest: {
          number: request.pull_request + '',
          name: request.pull_request_name,
          description: request.pull_request_description,
          htmlUrl: request.pull_request_html_url,
        },
        branch: {
          name: request.branch,
          htmlUrl: request.branch_html_url,
        },
        config: config,
        request: request,
      };

      self.api.submitBuild(build, project, function(err, submittedBuild) {
        if (err) {
          // TODO: save the PR if submitting it fails (though logging it here might be ok)
          self.log.error({err: err, request: request, build: build, message: submittedBuild}, 'Problem submitting build');
          return cb && cb(err);
        }

        self.log.info({build: submittedBuild}, 'Submitted build');

        cb(null, submittedBuild);
      });

    });
  });
};

/**
 * Posts status updates to Bitbucket.
 * @param {Object} project - An object with the necessary structure needed for this.getBitbucketApi, as well as:
 * @param {string} project.repo - The name of the repo, ie 'my-cool-project'.
 * @param {string} sha - A hash representing the commit to which we should attach a status update.
 * @param {Object} statusInfo - An object with the following properties:
 * @param {string} statusInfo.state - The state of the status.
 * @param {string} statusInfo.description - The body of the status.,
 * @param {string} statusInfo.key - A name for the update (max 40 characters).
 * @param {string} statusInfo.url - The URL for the status update.
 * @param {function} done - The callback for after the status has been posted.
 */
BitbucketHandler.prototype.postStatusToBitbucket = function(project, sha, statusInfo, done) {
  var self = this;
  var bitbucket;

  try {
    bitbucket = self.getBitbucketApi(project);
  }
  catch (e) {
    return done(e);
  }

  return bitbucket.statuses.create(statusInfo, {ref: sha, slug: project.slug}, function(error, body) {
    done(error, body);
  });
};

/**
 * Fetches configuration from a .probo.yml file in the bitbucket repo.
 * @param {Object} project - The project object, with the following properties:
 * @param {string} project.repo - The repo name, ie 'my-cool-project'.
 * @param {string} project.owner - The repo owner, ie 'dzinkevich'.
 * @param {string} sha - A hash representing the commit from which to fetch .probo.yaml.
 * @param {function} done - The callback to pass the .probo.yaml into.
 */
BitbucketHandler.prototype.fetchProboYamlConfigFromBitbucket = function(project, sha, done) {
  var self = this;
  var bitbucket;

  try {
    bitbucket = this.getBitbucketApi(project);
  }
  catch (e) {
    return done(e);
  }

  return bitbucket.repos.getContent({accountName: project.owner, repositorySlug: project.repo, ref: sha, path: ''}, function(error, files) {
    if (error) return done(error);

    var regex = /^(.?probo.ya?ml|.?proviso.ya?ml)$/;
    var match = false;
    var file;
    for (file of files) {
      if (regex.test(file.path)) {
        match = true;
        break;
      }
    }
    if (!match) {
      // Should this be an error or just an empty config?
      return done(new Error('No .probo.yml file was found.'));
    }

    self.log.info('Found probo config file: ' + file.path);

    bitbucket.repos.getContent({accountName: project.owner, repositorySlug: project.repo, ref: sha, path: file.path}, function(error, content) {
      if (error) {
        self.log.error({err: error}, 'Failed to get probo config file contents');

        return done(error);
      }

      // TODO: bad YAML error handling
      var settings = yaml.safeLoad(content.toString('utf8'));
      done(null, settings);
    });
  });
};

/**
 * Calculates OAuth1.0 authorization header value for a request
 * @param {Object} req - The request. The refresh token is stored in req.query.refreshToken.
 * @param {string} req.query.refreshToken - The refresh token to generate a new token
 * @param {Object} res - The response.
 */
BitbucketHandler.prototype.authLookupController = function(req, res, next) {
  this.log.debug({query: req.query}, `auth lookup request`);

  try {
    // validate query params
    this._validate(req.query, ['refreshToken'], 'Missing required query param: ');

    // build a minimum project object
    var project = {
      service_auth: {
        refreshToken: req.query.refreshToken,
      },
    };

    var self = this;
    var bitbucket = this.getBitbucketApi(project);
    bitbucket.refreshToken(function(err, auth) {
      if (err) {
        return next(err);
      }
      self.log.info({auth: auth}, 'refreshed auth token from BB');

      res.json(auth);
      next();
    });
  }
  catch (e) {
    this.log.error({err: e}, 'Problem getting auth header: ' + e.message);
    res.send(400, {error: e.message});
    next();
  }
};

module.exports = BitbucketHandler;<|MERGE_RESOLUTION|>--- conflicted
+++ resolved
@@ -284,13 +284,8 @@
   var statusInfo = {
     state: stateMap[update.state],
     description: update.description,
-<<<<<<< HEAD
-    // Bitbucket requires this limimted to 40 chars
-    key: updateName.substring(0, 40),
-=======
     // Bitbucket requires this limimted to 40 chars (otherwise the API sends back an error)
     key: update.context.substring(0, 40),
->>>>>>> 51c45b8a
     url: update.target_url,
     // 'name' will be used in place of key in the UI if provided, but the key still servers as the
     // unique update identifier.
